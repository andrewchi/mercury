## Safe Selective Parsing of Truncated Certificates and Other Network Data
#### David McGrew, September 4, 2020

One of the important challenges in network data collection and analysis is that of parsing packets with safety, performance, and
flexibility.  Network data formats are complex, and packet data is often truncated, and is too often misformatted.  Poorly designed network parsers have been the source of many severe software bugs.  To achieve performance and efficiency, Mercury (and cert-analyze) use *in-situ, selective parsing*, with bounds checking enforced through structured programming.  This note explains that approach in more detail (and is a work in progress).

Abstractly, a packet parser reads a byte stream, determines what protocol and messages it contains, and converts the protocol's data elements into integers, strings, and other objects that are programmatically accessible.  *Selective parsing* converts only
selected data elements, skipping over uninteresting ones for the sake of efficiency.  *In-situ parsing* avoids memory allocation by creating references to data elements in the packet buffer.

Network packets occupy contiguous regions of memory.  A substring of a packet can be identified by a pair of pointers indicating its start and its end.  Thus our fundamental data type is

```c++
   struct datum {
      uint8_t *data;
      uint8_t *data_end;
   };
```

as defined in [src/datum.h](../src/datum.h).  Roughly speaking, our strategy is to use a `struct datum` in every place where a naked
pointer would otherwise be used, so that the extent of the data is always known, and to provide access to data strings only through functions that provide appropriate checking.  C++17 has a class that provides somewhat similar functionality for strings: [basic_string_view](https://en.cppreference.com/w/cpp/string/basic_string_view),  which allows the use of string processing functions without necessitating the creation of a string object.  (We implement `datum` independently from basic_string_view because we need functionality beyond string processing,
but the latter class enables us to utilize the C++17 standard library.)

A datum is in one of the states `null`, `readable`, or `empty`

   data       |   data_end                    |    State
   -----------|-------------------------------|-----------------
   NULL       |   NULL                        |    null
   non-NULL   |   non-NULL, data_end > data   |    readable
   non-NULL   |   non-NULL, data_end == data  |    empty

A readable datum is not necessarily complete, in the sense that it might contain data that has been truncated, such as the first ten bytes of a 20-byte TCP header.

We chose to use a pointer-pair instead of the commonplace convention of representing a byte string as a pointer and a length (size_t).  It is simpler to compare two pointers, as opposed to performing pointer arithmetic before bounds checking.  Using a pair of pointers also has the advantage that, when incrementing the data pointer, there is no need to decrement the corresponding length.

Even if a struct datum is readable, there is no guarantee that the region of memory it references is complete, so we provide functions for parsing and operating on the referenced data that have bounds checking when needed.  For instance, an ASCII string may not be null-terminated, so several of the C library string functions like strlen() cannot be used, but strnlen() can.  We provide small wrapper functions around strnlen() and similar functions, to expose a safe interface to the data.

More formally, parsing a byte string means assigning one or more struct datum elements to it.  A **top-level** parsing is one that
assigns an entire byte string to one or more elements.  For instance, an http_request is represented as

```c++
    struct http_request {
        struct datum method;
        struct datum uri;
        struct datum protocol;
        struct datum headers;

        http_request() : method{NULL, NULL}, uri{NULL, NULL}, protocol{NULL, NULL}, headers{NULL,NULL} {}

        void parse(struct datum &data_buffer);

    };
```

The member function `parse()` takes a (reference to) a datum as input, parses that data and advances the data pointer, and assigns the `data` and `data_end` pointers for the method, uri, protocol, and headers.  A `struct http_request` object must have a scope that does not exceed that of the `data_buffer`.
<<<<<<< HEAD

An HTTP request contains a variable number of headers; in the example above, `datum headers` represents all of them.  Accessing an individual header field, such as `"User-Agent"`, requires parsing that datum.  This **lower-level** parsing can be performed after the top-level parsing completes, with the help of some specialized member functions.  The strategy of separating the top-level parsing and lower-level parsing avoids dynamic memory allocation, which would be necessary if a std::vector of header fields had been used, since it is impossible to predict in advance how many headers will be present. Formally, an http_request object represents the top of the parse tree, and lower-level terminals (such as HTTP header fields) are accessed through functions that parse a top-level data element.

The overhead for this approach is low; it trades some storage for computation.  In the http_request example, there are eight pointers instead of the minimum number of five pointers that are needed to represent the data and data_end of the header along with its internal partitions, but we can avoid a modest amount of pointer arithmetic that would otherwise be needed for bounds checking.

The function `http_request::parse(struct datum &data_buffer)` takes a datum as input, reads that data, and assigns the `method`, `uri`, `protocol`, and `headers` data elements.  Those elements are initialized to `NULL` values when the http_request is constructed.  If the parsing is completely successful, then all of the elements will point to the appropriate regions of memory.  But what happens if the data_buffer contains a truncated HTTP request?  If the parsing of the `protocol` element fails, for instance, then that element will be left in the `NULL` state.  Additionally, the data_buffer will be set in the`empty` state, so that the attempt to parse the `headers` element can detect the fact that the data_buffer can no longer be parsed.  Importantly, all of the parsing routines check to see if the datum they are reading from is in a `readable` state.  This provides safety, and allows for a very readable coding style in which data elements are successively parsed from a data buffer.  If that data buffer is not readable, there is a slight performance penalty for performing several `readable` checks, but this penalty may be acceptable, especially if
the data buffer is typically readable.  If performance is a concern, then the parsing routine can check for readabiltiy and return early if need be, leaving the data elements corresponding to unparsed data in their `NULL` state.


=======

An HTTP request contains a variable number of headers; in the example above, `datum headers` represents all of them.  Accessing an individual header field, such as `"User-Agent"`, requires parsing that datum.  This **lower-level** parsing can be performed after the top-level parsing completes, with the help of some specialized member functions.  The strategy of separating the top-level parsing and lower-level parsing avoids dynamic memory allocation, which would be necessary if a std::vector of header fields had been used, since it is impossible to predict in advance how many headers will be present. Formally, an http_request object represents the top of the parse tree, and lower-level terminals (such as HTTP header fields) are accessed through functions that parse a top-level data element.

The overhead for this approach is low; it trades some storage for computation.  In the http_request example, there are eight pointers instead of the minimum number of five pointers that are needed to represent the data and data_end of the header along with its internal partitions, but we can avoid a modest amount of pointer arithmetic that would otherwise be needed for bounds checking.

The function `http_request::parse(struct datum &data_buffer)` takes a datum as input, reads that data, and assigns the `method`, `uri`, `protocol`, and `headers` data elements.  Those elements are initialized to `NULL` values when the http_request is constructed.  If the parsing is completely successful, then all of the elements will point to the appropriate regions of memory.  But what happens if the data_buffer contains a truncated HTTP request?  If the parsing of the `protocol` element fails, for instance, then that element will be left in the `NULL` state.  Additionally, the data_buffer will be set in the`empty` state, so that the attempt to parse the `headers` element can detect the fact that the data_buffer can no longer be parsed.  Importantly, all of the parsing routines check to see if the datum they are reading from is in a `readable` state.  This provides safety, and allows for a very readable coding style in which data elements are successively parsed from a data buffer.  If that data buffer is not readable, there is a slight performance penalty for performing several `readable` checks, but this penalty may be acceptable, especially if
the data buffer is typically readable.  If performance is a concern, then the parsing routine can check for readabiltiy and return early if need be, leaving the data elements corresponding to unparsed data in their `NULL` state.
>>>>>>> 6780b405

Often a data format starts with a short, fixed length header.   It is often convenient and efficient to handle these headers by using a packed structure.   The datum class accommodates this with the `get_pointer<typename T>()` member function, which returns a pointer to type T and advances the `data` pointer, if there are `sizeof(T)` bytes available, and otherwise returns `nullptr`.   A simple example: 

```c++
uint16_t get_udp_header_length(datum packet) {
    struct udp_header {
        uint16_t src_port;
        uint16_t dst_port;
        uint16_t length;
        uint16_t checksum;
    } __attribute__ ((__packed__));

    udp_header *header = packet.get_pointer<udp_header>();
    if (header == nullptr) {
        return 0;  // too short
    }
    return ntohs(header->length);
}
```
<|MERGE_RESOLUTION|>--- conflicted
+++ resolved
@@ -52,7 +52,6 @@
 ```
 
 The member function `parse()` takes a (reference to) a datum as input, parses that data and advances the data pointer, and assigns the `data` and `data_end` pointers for the method, uri, protocol, and headers.  A `struct http_request` object must have a scope that does not exceed that of the `data_buffer`.
-<<<<<<< HEAD
 
 An HTTP request contains a variable number of headers; in the example above, `datum headers` represents all of them.  Accessing an individual header field, such as `"User-Agent"`, requires parsing that datum.  This **lower-level** parsing can be performed after the top-level parsing completes, with the help of some specialized member functions.  The strategy of separating the top-level parsing and lower-level parsing avoids dynamic memory allocation, which would be necessary if a std::vector of header fields had been used, since it is impossible to predict in advance how many headers will be present. Formally, an http_request object represents the top of the parse tree, and lower-level terminals (such as HTTP header fields) are accessed through functions that parse a top-level data element.
 
@@ -61,16 +60,8 @@
 The function `http_request::parse(struct datum &data_buffer)` takes a datum as input, reads that data, and assigns the `method`, `uri`, `protocol`, and `headers` data elements.  Those elements are initialized to `NULL` values when the http_request is constructed.  If the parsing is completely successful, then all of the elements will point to the appropriate regions of memory.  But what happens if the data_buffer contains a truncated HTTP request?  If the parsing of the `protocol` element fails, for instance, then that element will be left in the `NULL` state.  Additionally, the data_buffer will be set in the`empty` state, so that the attempt to parse the `headers` element can detect the fact that the data_buffer can no longer be parsed.  Importantly, all of the parsing routines check to see if the datum they are reading from is in a `readable` state.  This provides safety, and allows for a very readable coding style in which data elements are successively parsed from a data buffer.  If that data buffer is not readable, there is a slight performance penalty for performing several `readable` checks, but this penalty may be acceptable, especially if
 the data buffer is typically readable.  If performance is a concern, then the parsing routine can check for readabiltiy and return early if need be, leaving the data elements corresponding to unparsed data in their `NULL` state.
 
-
-=======
-
-An HTTP request contains a variable number of headers; in the example above, `datum headers` represents all of them.  Accessing an individual header field, such as `"User-Agent"`, requires parsing that datum.  This **lower-level** parsing can be performed after the top-level parsing completes, with the help of some specialized member functions.  The strategy of separating the top-level parsing and lower-level parsing avoids dynamic memory allocation, which would be necessary if a std::vector of header fields had been used, since it is impossible to predict in advance how many headers will be present. Formally, an http_request object represents the top of the parse tree, and lower-level terminals (such as HTTP header fields) are accessed through functions that parse a top-level data element.
-
-The overhead for this approach is low; it trades some storage for computation.  In the http_request example, there are eight pointers instead of the minimum number of five pointers that are needed to represent the data and data_end of the header along with its internal partitions, but we can avoid a modest amount of pointer arithmetic that would otherwise be needed for bounds checking.
-
 The function `http_request::parse(struct datum &data_buffer)` takes a datum as input, reads that data, and assigns the `method`, `uri`, `protocol`, and `headers` data elements.  Those elements are initialized to `NULL` values when the http_request is constructed.  If the parsing is completely successful, then all of the elements will point to the appropriate regions of memory.  But what happens if the data_buffer contains a truncated HTTP request?  If the parsing of the `protocol` element fails, for instance, then that element will be left in the `NULL` state.  Additionally, the data_buffer will be set in the`empty` state, so that the attempt to parse the `headers` element can detect the fact that the data_buffer can no longer be parsed.  Importantly, all of the parsing routines check to see if the datum they are reading from is in a `readable` state.  This provides safety, and allows for a very readable coding style in which data elements are successively parsed from a data buffer.  If that data buffer is not readable, there is a slight performance penalty for performing several `readable` checks, but this penalty may be acceptable, especially if
 the data buffer is typically readable.  If performance is a concern, then the parsing routine can check for readabiltiy and return early if need be, leaving the data elements corresponding to unparsed data in their `NULL` state.
->>>>>>> 6780b405
 
 Often a data format starts with a short, fixed length header.   It is often convenient and efficient to handle these headers by using a packed structure.   The datum class accommodates this with the `get_pointer<typename T>()` member function, which returns a pointer to type T and advances the `data` pointer, if there are `sizeof(T)` bytes available, and otherwise returns `nullptr`.   A simple example: 
 
@@ -90,3 +81,23 @@
     return ntohs(header->length);
 }
 ```
+
+
+Often a data format starts with a short, fixed length header.   It is often convenient and efficient to handle these headers by using a packed structure.   The datum class accommodates this with the `get_pointer<typename T>()` member function, which returns a pointer to type T and advances the `data` pointer, if there are `sizeof(T)` bytes available, and otherwise returns `nullptr`.   A simple example: 
+
+```c++
+uint16_t get_udp_header_length(datum packet) {
+    struct udp_header {
+        uint16_t src_port;
+        uint16_t dst_port;
+        uint16_t length;
+        uint16_t checksum;
+    } __attribute__ ((__packed__));
+
+    udp_header *header = packet.get_pointer<udp_header>();
+    if (header == nullptr) {
+        return 0;  // too short
+    }
+    return ntohs(header->length);
+}
+```
