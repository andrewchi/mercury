--- conflicted
+++ resolved
@@ -1,9 +1,5 @@
 /*
-<<<<<<< HEAD
- * datum.c
-=======
  * datum.cc
->>>>>>> 8377ef59
  *
  * Copyright (c) 2019 Cisco Systems, Inc. All rights reserved.
  * License at https://github.com/cisco/mercury/blob/master/LICENSE
