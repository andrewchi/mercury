--- conflicted
+++ resolved
@@ -34,11 +34,6 @@
 LIBMERC     =  analysis.cc
 LIBMERC     += addr.cc
 LIBMERC     += dns.cc
-<<<<<<< HEAD
-LIBMERC     += extractor.cc
-=======
-LIBMERC     += datum.cc
->>>>>>> e70a4d4b
 LIBMERC     += http.cc
 LIBMERC     += libmerc.cc
 LIBMERC     += match.cc
