--- conflicted
+++ resolved
@@ -359,11 +359,7 @@
         return std::numeric_limits<int>::min();
     }
 
-<<<<<<< HEAD
-    void fprint_hex(FILE *f) {
-=======
     void fprint_hex(FILE *f) const {
->>>>>>> 6780b405
         const uint8_t *x = data;
         while (x < data_end) {
             fprintf(f, "%02x", *x++);
