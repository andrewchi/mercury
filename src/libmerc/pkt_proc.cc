--- conflicted
+++ resolved
@@ -78,188 +78,6 @@
     // o.b->snprintf(",\"flowhash\":\"%016lx\"", std::hash<struct key>{}(k));
 }
 
-<<<<<<< HEAD
-
-// function objects that are applied to the protocol std::variant (and
-// any other variant that can hold a subset of its protocol data
-// element types)
-//
-struct is_not_empty {
-    template <typename T>
-    bool operator()(T &r) {
-        return r.is_not_empty();
-    }
-
-    bool operator()(std::monostate &r) {
-        (void)r;
-        return false;
-    }
-};
-
-struct write_metadata {
-    struct json_object &record;
-    bool metadata_output_;
-    bool certs_json_output_;
-    bool dns_json_output_;
-
-    write_metadata(struct json_object &object,
-                   bool metadata_output,
-                   bool certs_json_output,
-                   bool dns_json_output=false) : record{object},
-                                             metadata_output_{metadata_output},
-                                             certs_json_output_{certs_json_output},
-                                             dns_json_output_{dns_json_output}
-    {}
-
-    template <typename T>
-    void operator()(T &r) {
-        r.write_json(record, metadata_output_);
-    }
-
-    void operator()(http_response &r) {
-        if (metadata_output_) {
-            r.write_json(record);
-        }
-    }
-
-    void operator()(dhcp_discover &r) {
-        if (metadata_output_) {
-            r.write_json(record);
-        }
-    }
-
-    void operator()(dns_packet &r) {
-        std::string name{"dns"};
-        if (r.netbios()) {
-            name = "nbns";
-        }
-
-        if (dns_json_output_) {
-            struct json_object json_dns{record, name.c_str()};
-            r.write_json(json_dns);
-            json_dns.close();
-        } else {
-            struct json_object json_dns{record, name.c_str()};
-            struct datum pkt = r.get_datum();  // get complete packet
-            json_dns.print_key_base64("base64", pkt);
-            json_dns.close();
-        }
-    }
-
-    void operator()(mdns_packet &r) {
-        if (dns_json_output_) {
-            struct json_object json_mdns{record, "mdns"};
-            r.write_json(json_mdns);
-            json_mdns.close();
-        } else {
-            struct json_object json_mdns{record, "mdns"};
-            struct datum pkt = r.get_datum();  // get complete packet
-            json_mdns.print_key_base64("base64", pkt);
-            json_mdns.close();
-        }
-    }
-
-    void operator()(tls_server_hello &r) {
-        struct json_object tls{record, "tls"};
-        struct json_object tls_server{tls, "server"};
-        r.write_json(tls_server, metadata_output_);
-        tls_server.close();
-        tls.close();
-    }
-
-    void operator()(dtls_server_hello &r) {
-        struct json_object dtls{record, "dtls"};
-        struct json_object dtls_server{dtls, "server"};
-        r.write_json(dtls_server, metadata_output_);
-        dtls_server.close();
-        dtls.close();
-    }
-
-    void operator()(tls_server_hello_and_certificate &r) {
-        r.write_json(record, metadata_output_, certs_json_output_);
-    }
-
-    void operator()(std::monostate &r) {
-        (void) r;
-    }
-};
-
-struct compute_fingerprint {
-    fingerprint &fp_;
-    size_t format_version;
-
-    compute_fingerprint(fingerprint &fp, size_t format=0) : fp_{fp}, format_version{format} {
-        fp.init();
-    }
-
-    template <typename T>
-    void operator()(T &msg) {
-        msg.compute_fingerprint(fp_);
-    }
-
-    void operator()(tls_client_hello &msg) {
-        msg.compute_fingerprint(fp_, format_version);
-    }
-
-    // these protocols are not fingerprinted
-    //
-    void operator()(sctp_init &) { }
-    void operator()(ospf &) { }
-    void operator()(icmp_packet &) { }
-    void operator()(wireguard_handshake_init &) { }
-    void operator()(unknown_initial_packet &) { }
-    void operator()(unknown_udp_initial_packet &) { }
-    void operator()(dns_packet &) { }
-    void operator()(mdns_packet &) { }
-    void operator()(ssdp &) { }
-    void operator()(dnp3 &) {}
-    void operator()(smb1_packet &) { }
-    void operator()(smb2_packet &) { }
-    void operator()(tofsee_initial_message &) { }
-    void operator()(iec60870_5_104 &) { }
-    void operator()(nbss_packet &) { }
-    void operator()(nbds_packet &) { }
-    void operator()(bittorrent_handshake &) { }
-    void operator()(bittorrent_dht &) { }
-    void operator()(bittorrent_lsd &) { }
-    void operator()(std::monostate &) { }
-
-};
-
-struct do_analysis {
-    const struct key &k_;
-    struct analysis_context &analysis_;
-    classifier *c_;
-
-    do_analysis(const struct key &k,
-                struct analysis_context &analysis,
-                classifier *c) :
-        k_{k},
-        analysis_{analysis},
-        c_{c}
-    {}
-
-    bool operator()(tls_client_hello &msg) {
-        return msg.do_analysis(k_, analysis_, c_);
-    }
-    bool operator()(http_request &msg) {
-        return msg.do_analysis(k_, analysis_, c_);
-    }
-    bool operator()(quic_init &msg) {
-        return msg.do_analysis(k_, analysis_, c_);
-    }
-
-    template <typename T>
-    bool operator()(T &) {
-        return false;   // don't perform analysis for other types
-    }
-
-    bool operator()(std::monostate &) { return false; }
-
-};
-
-=======
->>>>>>> e6092ae7
 struct do_crypto_assessment {
     const crypto_policy::assessor *ca;
     json_object &record;
