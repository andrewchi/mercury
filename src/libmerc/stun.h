--- conflicted
+++ resolved
@@ -757,12 +757,9 @@
 
     public:
 
-<<<<<<< HEAD
-=======
         static inline bool output_raw_features = false;
         static void set_raw_features(bool value) { output_raw_features = value; }
 
->>>>>>> 074f884d
         message(datum &d) : hdr{d}, body{d, hdr.get_message_length()} { }
 
         void write_json(json_object &o, bool metadata=false) const {
@@ -789,14 +786,11 @@
                     }
                 }
                 a.close();
-<<<<<<< HEAD
-                write_raw_features(stun_obj);
+
                 stun_obj.print_key_string("usage", usage_string(u));
-=======
                 if (output_raw_features) {
                     write_raw_features(stun_obj);
                 }
->>>>>>> 074f884d
                 stun_obj.close();
             }
         }
