/*
 * cert-analyze.cc
 *
 * analyze X509 certificates
 */

#include <stdio.h>
#include <string.h>
#include <getopt.h>
#include <string>
#include <unordered_map>

#include "x509.h"
#include "base64.h"

void print_as_ascii_with_dots(const void *string, size_t len) {
    const char *s = (const char *)string;
    for (size_t i=0; i < len; i++) {
        if (isprint(s[i])) {
            printf("%c", s[i]);
        } else {
            printf(".");
        }
    }
    printf("\n");
}

void fprintf_parser_as_string(FILE *f, struct parser *p) {
    fprintf(f, "%.*s", (int) (p->data_end - p->data), p->data);
}


// set to 1 to include hashing
#define HAVE_MHASH 0
#if HAVE_MHASH

#include <mhash.h>
void sha256_hash(const void *buffer,
                 unsigned int len) {
    int i;
    MHASH td;
    unsigned char hash[32]; 

    hashid hash_type = MHASH_SHA1;
    td = mhash_init(hash_type);
    if (td == MHASH_FAILED) {
        return;
    }

    mhash(td, buffer, len);

    mhash_deinit(td, hash);

    printf("%s: ", mhash_get_hash_name(hash_type));
    for (i = 0; i < mhash_get_block_size(hash_type); i++) {
        printf("%.2x", hash[i]);
    }
    printf("\n");

}

#endif

// file reading

struct file_reader {
    virtual ssize_t get_cert(uint8_t *outbuf, size_t outbuf_len) = 0;
    // virtual ~file_reader();
};

struct base64_file_reader : public file_reader {
    FILE *stream;
    char *line = NULL;
    unsigned int line_number = 0;

    base64_file_reader(const char *infile) : stream{NULL}, line{NULL} {
        stream = fopen(infile, "r");
        if (stream == NULL) {
            fprintf(stderr, "error: could not open file %s (%s)\n", infile, strerror(errno));
            exit(EXIT_FAILURE);
        }
    }
    ssize_t get_cert(uint8_t *outbuf, size_t outbuf_len) {
        size_t len = 0;
        line_number++;
        ssize_t nread = getline(&line, &len, stream); // note: could skip zero-length lines
        if (nread == -1) {
            free(line);
            return 0;
        }
        ssize_t cert_len = base64::decode(outbuf, outbuf_len, line, nread);
#if 0
        size_t offset=0;
        if (0) {
            // advance just past the comma
            int i;
            for (i=0; i<nread; i++) {
                if (line[i] == ',') {
                    break;
                }
            }
            offset = i+1;
        }
        char *b64_line = line + offset;
#endif
        if (cert_len < 0) {
            fprintf(stderr, "error: base64 decoding failure on line %u around character %zd\n", line_number, -cert_len);
            const char opening_line[] = "-----BEGIN CERTIFICATE-----";
            if (nread >= sizeof(opening_line)-1 && strncmp(line, opening_line, sizeof(opening_line)-1) == 0) {
                fprintf(stderr, "input seems to be in PEM format; try --pem\n");
            }
        }
        free(line); // TBD: we shouldn't need to call this after every read, but valgrind says we do :-(
        return cert_len;
    }
    ~base64_file_reader() {
        free(line);
        fclose(stream);
    }
};

struct pem_file_reader : public file_reader {
    FILE *stream;
    char *line;
    size_t cert_number;

    pem_file_reader(const char *infile) : stream{NULL}, line{NULL}, cert_number{0} {
        stream = fopen(infile, "r");
        if (stream == NULL) {
            fprintf(stderr, "error: could not open file %s (%s)\n", infile, strerror(errno));
            exit(EXIT_FAILURE);
        }
    }
    ssize_t get_cert(uint8_t *outbuf, size_t outbuf_len) {
        size_t len = 0;
        ssize_t nread = 0;
        const char opening_line[] = "-----BEGIN CERTIFICATE-----";
        const char closing_line[] = "-----END CERTIFICATE-----";

        cert_number++;

        // check for opening
        nread = getline(&line, &len, stream);
        if (nread == -1) {
            free(line); // TBD: we shouldn't need to call this after every read, but valgrind says we do :-(
            return 0;  // empty line; assue we are done with certificates
        }
        if (nread >= sizeof(opening_line)-1 && strncmp(line, opening_line, sizeof(opening_line)-1) != 0) {
            const char *pem = "-----BEGIN";
            if (nread >= sizeof(pem)-1 && strncmp(line, pem, sizeof(pem)-1) == 0) {
                fprintf(stderr, "error: PEM data does not contain a certificate (encapsulated text %zd)\n", cert_number);
            } else {
                fprintf(stderr, "error: not in PEM format, or missing opening line in certificate %zd\n", cert_number);
            }
            free(line); // TBD: we shouldn't need to call this after every read, but valgrind says we do :-(
            return -1; // missing opening line; not in PEM format
        }

        // marshall data
        char base64_buffer[8*8192];       // note: hardcoded length for now
        char *base64_buffer_end = base64_buffer + sizeof(base64_buffer);
        char *b_ptr = base64_buffer;
        while ((nread = getline(&line, &len, stream)) > 0 ) {
            if (nread == -1) {
                fprintf(stderr, "error: PEM format incomplete for certificate %zd\n", cert_number);
                free(line); // TBD: we shouldn't need to call this after every read, but valgrind says we do :-(
                return -1; // empty line; PEM format incomplete
            }
            ssize_t advance = 0;
            if (nread == 65) {
                advance = nread-1;
            } else {
                if (nread >= sizeof(closing_line)-1 && strncmp(line, closing_line, sizeof(closing_line)-1) == 0) {
                    break;
                } else {
                    advance = nread;
                }
            }
            if (b_ptr + advance >= base64_buffer_end) {
                fprintf(stderr, "error: PEM certificiate %zd too long for buffer, or missing closing line\n", cert_number);
                return -1; // PEM certificate is too long for buffer, or missing closing line
            }
            memcpy(b_ptr, line, advance);
            b_ptr += advance;
        }
        ssize_t cert_len = base64::decode(outbuf, outbuf_len, base64_buffer, b_ptr - base64_buffer);
        free(line); // TBD: we shouldn't need to call this after every read, but valgrind says we do :-(
        return cert_len;
    }
    ~pem_file_reader() {
        free(line);
        fclose(stream);
    }
};


// std::unordered_map<std::string, std::string> cert_dict;
//#include <thread>

void usage(const char *progname) {
    fprintf(stdout, "%s: --input <infile> [--prefix] [--prefix-as-hex] [--pem]\n", progname);
    exit(EXIT_FAILURE);
}

int main(int argc, char *argv[]) {
    const char *infile = NULL;
    const char *filter = NULL;
    bool prefix = false;
    bool prefix_as_hex = false;
    bool input_is_pem = false;
    //const char *outfile = NULL;

    // parse arguments
    while (1) {
        int this_option_optind = optind ? optind : 1;
        int option_index = 0;
        enum arg_type {
             case_input,
             case_output,
             case_prefix,
             case_prefix_as_hex,
             case_pem,
             case_filter
        };
        static struct option long_options[] = {
             {"input",          required_argument, NULL,  case_input         },
             {"prefix",         no_argument,       NULL,  case_prefix        },
             {"prefix-as-hex",  no_argument,       NULL,  case_prefix_as_hex },
             {"pem",            no_argument,       NULL,  case_pem           },
             {"filter",         required_argument, NULL,  case_filter        },
             {0,                0,                 0,     0                  }
        };

        int c = getopt_long(argc, argv, "", long_options, &option_index);
        if (c == -1)
            break;
        switch (c) {
        case case_input:
            if (!optarg) {
                fprintf(stderr, "error: option 'input' needs an argument\n");
                usage(argv[0]);
            }
            infile = optarg;
            break;
        case case_prefix_as_hex:
            if (optarg) {
                fprintf(stderr, "error: option 'prefix-as-hex' does not accept an argument\n");
                usage(argv[0]);
            }
            prefix_as_hex = true;
            break;
        case case_prefix:
            if (optarg) {
                fprintf(stderr, "error: option 'prefix' does not accept an argument\n");
                usage(argv[0]);
            }
            prefix = true;
            break;
        case case_pem:
            if (optarg) {
                fprintf(stderr, "error: option 'pem' does not accept an argument\n");
                usage(argv[0]);
            }
            input_is_pem = true;
            break;
        case case_filter:
            if (!optarg) {
                fprintf(stderr, "error: option 'filter' requires an argument\n");
                usage(argv[0]);
            }
            filter=optarg;
            break;
        case case_output:
            break;
        default:
            ;
        }
    }

    if (!infile) {
        fprintf(stderr, "error: no input file specified\n");
        usage(argv[0]);
    }

    if ((prefix || prefix_as_hex) && filter) {
        fprintf(stderr, "warning: filter cannot be applied to certificate prefix\n");
    }

    struct file_reader *reader = NULL;
    if (input_is_pem) {
        reader = new pem_file_reader(infile);
    } else {
        reader = new base64_file_reader(infile);
    }
<<<<<<< HEAD

    uint8_t cert_buf[8*8192];
=======
    
    uint8_t cert_buf[8192];
>>>>>>> e419e674
    ssize_t cert_len = 1;
    while ((cert_len = reader->get_cert(cert_buf, sizeof(cert_buf))) > 0) {

        //  sha256_hash(cert_buf, cert_len);

        if (prefix || prefix_as_hex) {
            // parse certificate prefix, then print as JSON 
            struct x509_cert_prefix p;
            p.parse(cert_buf, cert_len);
            if (prefix) {
                p.print_as_json(stdout);
            }
            if (prefix_as_hex) {
                p.print_as_json_hex(stdout);
            }
            // fprintf(stderr, "cert: %u\tprefix length: %zu\n", line_number, p.get_length());

        } else {
            // parse certificate, then print as JSON
            struct x509_cert c;
            c.parse(cert_buf, cert_len);

            if ((filter == NULL) || c.is_weak()) {
                c.print_as_json(stdout);
            }
        }
    }

    //        cert_dict[key] = cert;
    // fprintf(stderr, "loaded %lu certs\n", cert_dict.size());

    delete reader;
    
    exit(EXIT_SUCCESS);

}<|MERGE_RESOLUTION|>--- conflicted
+++ resolved
@@ -292,20 +292,15 @@
     } else {
         reader = new base64_file_reader(infile);
     }
-<<<<<<< HEAD
 
     uint8_t cert_buf[8*8192];
-=======
-    
-    uint8_t cert_buf[8192];
->>>>>>> e419e674
     ssize_t cert_len = 1;
     while ((cert_len = reader->get_cert(cert_buf, sizeof(cert_buf))) > 0) {
 
         //  sha256_hash(cert_buf, cert_len);
 
         if (prefix || prefix_as_hex) {
-            // parse certificate prefix, then print as JSON 
+            // parse certificate prefix, then print as JSON
             struct x509_cert_prefix p;
             p.parse(cert_buf, cert_len);
             if (prefix) {
@@ -331,7 +326,7 @@
     // fprintf(stderr, "loaded %lu certs\n", cert_dict.size());
 
     delete reader;
-    
+
     exit(EXIT_SUCCESS);
 
 }