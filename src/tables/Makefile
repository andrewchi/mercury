# Makefile for csv utility and table generation
#

protocol_libs += ikev2_params.h
protocol_libs += stun_params.h
protocol_libs += hpke_params.h

.PHONY: all
all: csv tls $(protocol_libs)

.PHONY: tls
tls: tls_csv tls_extensions.h

# build csv processing utility
#
csv: csv.cc tls_extension_generator.cc csv.h
	$(CXX) -Wall csv.cc -o csv

tls_csv: tls_extension_generator.cc csv.h
	$(CXX) -Wall tls_extension_generator.cc -o tls_csv

# IKEv2 table generation
#
# wget -O - https://www.iana.org/assignments/ikev2-parameters/ikev2-parameters.xhtml 2> /dev/null | grep "[^\"]*\.csv" -o
#
#
IKEV2 += ikev2-parameters-1.csv
IKEV2 += ikev2-parameters-2.csv
IKEV2 += ikev2-parameters-3.csv
IKEV2 += ikev2-parameters-4.csv
IKEV2 += ikev2-parameters-5.csv
IKEV2 += ikev2-parameters-6.csv
IKEV2 += ikev2-parameters-7.csv
IKEV2 += ikev2-parameters-8.csv
IKEV2 += ikev2-parameters-9.csv
IKEV2 += ikev2-parameters-10.csv
IKEV2 += ikev2-parameters-11.csv
IKEV2 += ikev2-parameters-12.csv
IKEV2 += ikev2-parameters-14.csv
IKEV2 += ikev2-parameters-16.csv
IKEV2 += ikev2-parameters-17.csv
IKEV2 += ikev2-parameters-18.csv
IKEV2 += ikev2-parameters-19.csv
IKEV2 += ikev2-parameters-20.csv
IKEV2 += ikev2-parameters-21.csv
IKEV2 += ikev2-parameters-22.csv
IKEV2 += ikev2-parameters-23.csv
IKEV2 += secure-password-methods.csv
IKEV2 += hash-algorithms.csv
IKEV2 += ikev2-post-quantum-preshared-key-id-types.csv

IKEV2_CMD += ikev2-parameters-1.csv:exchange_type
IKEV2_CMD += ikev2-parameters-2.csv:payload_type
IKEV2_CMD += ikev2-parameters-3.csv:transform_type
IKEV2_CMD += ikev2-parameters-4.csv:transform_attribute_type
IKEV2_CMD += ikev2-parameters-5.csv:encryption_transform_type
IKEV2_CMD += ikev2-parameters-6.csv:pseudorandom_function_type
IKEV2_CMD += ikev2-parameters-7.csv:integrity_transform_type
IKEV2_CMD += ikev2-parameters-8.csv:diffie_hellman_group_type
IKEV2_CMD += ikev2-parameters-9.csv:extended_sequence_numbers_type
IKEV2_CMD += ikev2-parameters-10.csv:identification_payload_type
IKEV2_CMD += ikev2-parameters-11.csv:certificate_encoding_type
IKEV2_CMD += ikev2-parameters-12.csv:authentication_method_type
IKEV2_CMD += ikev2-parameters-14.csv:notify_message_error_type
IKEV2_CMD += ikev2-parameters-16.csv:notify_message_status_type
IKEV2_CMD += ikev2-parameters-17.csv:notification_ipcomp_type
IKEV2_CMD += ikev2-parameters-18.csv:security_protocol_type
IKEV2_CMD += ikev2-parameters-19.csv:traffic_selector_type
IKEV2_CMD += ikev2-parameters-20.csv:configuration_payload_type
IKEV2_CMD += ikev2-parameters-21.csv:configuration_payload_attribute_type
IKEV2_CMD += ikev2-parameters-22.csv:gateway_identity_type
IKEV2_CMD += ikev2-parameters-23.csv:rohc_attribute_type
IKEV2_CMD += secure-password-methods.csv:secure_password_type
IKEV2_CMD += hash-algorithms.csv:hash_algorithm_type
IKEV2_CMD += ikev2-post-quantum-preshared-key-id-types.csv:postquantum_preshared_key_type

# rules to fetch IKEv2 CSV files
#
.PHONY: $(IKEV2)
$(IKEV2):
	wget -N -P source/ https://www.iana.org/assignments/ikev2-parameters/$@

# build IKEv2 tables
#
ikev2_params.h: $(IKEV2)
	./csv outfile=$@ verbose=true dir=source $(IKEV2_CMD)


# STUN
#
STUN += stun-parameters-2.csv
STUN += stun-parameters-4.csv
STUN += stun-parameters-6.csv
STUN += turn-channel.csv
STUN += stun-security-features.csv
STUN += stun-password-algorithm.csv

STUN_CMD += stun-parameters-2.csv:method
STUN_CMD += local-stun-attributes.csv,stun-parameters-4.csv:attribute_type:type
STUN_CMD += stun-parameters-6.csv:error_codes
# STUN_CMD += turn-channel.csv
STUN_CMD += stun-security-features.csv:security_features
STUN_CMD += stun-password-algorithm.csv:password_algorithms

# rules to fetch STUN CSV files
#
.PHONY: $(STUN)
$(STUN):
	wget -N -P source/ https://www.iana.org/assignments/stun-parameters/$@

stun_params.h: $(STUN) csv
	./csv outfile=$@ verbose=true dir=source $(STUN_CMD)

<<<<<<< HEAD
TLS += tls-extensiontype-values-1.csv
TLS_CMD += include_extensions=local_include_extension.txt tls-extensiontype-values-1.csv:tls_extensions_assign

.PHONY: $(TLS)
$(TLS):
	wget -N -P source/ https://www.iana.org/assignments/tls-extensiontype-values/tls-extensiontype-values-1.csv

tls_extensions.h: $(TLS) tls_csv
	./tls_csv outfile=$@ verbose=true dir=source $(TLS_CMD)
=======
# HPKE
#
HPKE += hpke-kem-ids.csv
HPKE += hpke-aead-ids.csv
HPKE += hpke-kdf-ids.csv

HPKE_CMD += hpke-kem-ids.csv:kem
HPKE_CMD += hpke-aead-ids.csv:aead
HPKE_CMD += hpke-kdf-ids.csv:kdf

.PHONY: $(HPKE)
$(HPKE):
	wget -N -P source/ https://www.iana.org/assignments/hpke/$@

hpke_params.h: $(HPKE) csv
	./csv outfile=$@ verbose=true dir=source $(HPKE_CMD)
>>>>>>> ce8d37ed

# housekeeping
#
clean:
	rm -f csv tls_csv Makefile~ csv.h~ csv.cc~
	find source/ -type f ! -name 'local*' -delete

distclean: clean
	rm -f $(protocol_libs)

# EOF<|MERGE_RESOLUTION|>--- conflicted
+++ resolved
@@ -111,7 +111,6 @@
 stun_params.h: $(STUN) csv
 	./csv outfile=$@ verbose=true dir=source $(STUN_CMD)
 
-<<<<<<< HEAD
 TLS += tls-extensiontype-values-1.csv
 TLS_CMD += include_extensions=local_include_extension.txt tls-extensiontype-values-1.csv:tls_extensions_assign
 
@@ -121,7 +120,7 @@
 
 tls_extensions.h: $(TLS) tls_csv
 	./tls_csv outfile=$@ verbose=true dir=source $(TLS_CMD)
-=======
+
 # HPKE
 #
 HPKE += hpke-kem-ids.csv
@@ -138,7 +137,6 @@
 
 hpke_params.h: $(HPKE) csv
 	./csv outfile=$@ verbose=true dir=source $(HPKE_CMD)
->>>>>>> ce8d37ed
 
 # housekeeping
 #
